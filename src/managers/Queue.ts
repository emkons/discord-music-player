--- conflicted
+++ resolved
@@ -12,13 +12,8 @@
     public connection: StreamConnection | undefined;
     public songs: Song[] = [];
     public isPlaying: boolean = false;
-<<<<<<< HEAD
     public data?: T;
     public options: PlayerOptions = DefaultPlayerOptions;
-=======
-    public data?: any = null;
-    public options: PlayerOptions;
->>>>>>> e191f171
     public repeatMode: RepeatMode = RepeatMode.DISABLED;
     public destroyed: boolean = false;
 
