--- conflicted
+++ resolved
@@ -254,7 +254,6 @@
  * @param {Queue} queue Queue
  */
 
-<<<<<<< HEAD
 export interface PlayerEvents<T = unknown> {
     channelEmpty: [queue: Queue<T>];
     songAdd: [queue: Queue<T>, song: Song];
@@ -266,19 +265,6 @@
     clientDisconnect: [queue: Queue<T>];
     clientUndeafen: [queue: Queue<T>];
     error: [error: string, queue: Queue<T>];
-=======
-export interface PlayerEvents {
-    channelEmpty: [queue: Queue];
-    songAdd: [queue: Queue, song: Song];
-    playlistAdd: [queue: Queue, playlist: Playlist];
-    queueEnd: [queue: Queue];
-    queueDestroyed: [queue: Queue];
-    songChanged: [queue: Queue, newSong: Song, oldSong: Song];
-    songFirst: [queue: Queue, song: Song];
-    clientDisconnect: [queue: Queue];
-    clientUndeafen: [queue: Queue];
-    error: [error: string, queue: Queue];
->>>>>>> e191f171
 }
 
 /**
