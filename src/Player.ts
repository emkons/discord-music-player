import { Client, Collection, Snowflake, VoiceState } from "discord.js";
import EventEmitter from "events";
import { DMPError, DMPErrors } from ".";
import { Queue } from "./managers/Queue";
import { PlayerOptions, DefaultPlayerOptions, PlayerEvents } from "./types/types";

export class Player<OptionsData = any> extends EventEmitter {
    public client: Client;
    public queues: Collection<Snowflake, Queue<OptionsData>> = new Collection();
    public options: PlayerOptions = DefaultPlayerOptions;

    /**
     * Player constructor
     * @param {Client} client
     * @param {PlayerOptions} [options={}]
     */
    constructor(client: Client, options: PlayerOptions = {}) {
        super();

        /**
         * Client object (discord.js)
         * @type {object}
         * @readonly
         */
        this.client = client;

        /**
         * Player options
         * @type {PlayerOptions}
         */
        this.options = Object.assign(
            {} as PlayerOptions,
            this.options,
            options
        );

        /**
         * Player queues
         * @type {Collection<Snowflake, Queue>}
         */
        this.queues = new Collection<Snowflake, Queue<OptionsData>>();

        this.client.on('voiceStateUpdate',
            (oldState, newState) =>
                this._voiceUpdate(oldState, newState)
        );
    }

    /**
     * Creates the guild queue.
     * @param {Snowflake} guildId
     * @param {PlayerOptions} [options=this.options]
     * @returns {Queue}
     */
    createQueue<D extends OptionsData>(guildId: Snowflake, options: PlayerOptions & { data?: D } = this.options): Queue<D> {
        options = Object.assign(
            {} as PlayerOptions,
            this.options,
            options
        )

        let guild = this.client.guilds.resolve(guildId);
        if(!guild)
            throw new DMPError(DMPErrors.INVALID_GUILD);
<<<<<<< HEAD
        if(this.hasQueue(guildId))
            return this.getQueue(guildId) as Queue<D>;
=======
        if(this.hasQueue(guildId) && !this.getQueue(guildId)?.destroyed)
            return this.getQueue(guildId) as Queue;
>>>>>>> e191f171

        let { data } = options;
        delete options.data;
        const queue = new Queue<D>(this, guild, options);
        queue.data = data;
        this.setQueue(guildId, queue);

        return queue as Queue<D>;
    }

    /**
     * Check if the guild has a queue.
     * @param {Snowflake} guildId
     * @returns {boolean}
     */
    hasQueue(guildId: Snowflake): boolean {
        return !!this.queues.get(guildId);
    }

    /**
     * Gets the guild queue.
     * @param {Snowflake} guildId
     * @returns {?Queue}
     */
    getQueue(guildId: Snowflake): Queue|undefined {
        return this.queues.get(guildId);
    }

    /**
     * Deletes the guild queue.
     * @param {Snowflake} guildId
     * @param {Queue} queue
     * @returns {void}
     */
    setQueue(guildId: Snowflake, queue: Queue<OptionsData>): void {
        this.queues.set(guildId, queue);
    }

    /**
     * Deletes the guild queue.
     * @param {Snowflake} guildId
     * @returns {void}
     */
    deleteQueue(guildId: Snowflake): void {
        this.queues.delete(guildId);
    }

    /**
     * Handle a Voice State Update
     * @private
     * @param {VoiceState} oldState
     * @param {VoiceState} newState
     * @returns {void}
     */
    _voiceUpdate(oldState: VoiceState, newState: VoiceState): void {
        let queue = this.queues.get(oldState.guild.id);
        if(!queue || !queue.connection)
            return;

        let { deafenOnJoin, leaveOnEmpty, timeout } = queue.options;

        if (!newState.channelId && this.client.user?.id === oldState.member?.id) {
            queue.leave();
            return void this.emit('clientDisconnect', queue);
        } else if(deafenOnJoin && oldState.serverDeaf && !newState.serverDeaf) {
            this.emit('clientUndeafen', queue);
        }

        if (oldState.channelId === newState.channelId) return;
        if (!leaveOnEmpty || queue.connection.channel.members.size > 1) return;
        setTimeout(() => {
            if (queue!.connection!.channel.members.size > 1) return;
            if (queue!.connection!.channel.members.has(this.client.user!.id)) {
                queue!.leave();
                this.emit('channelEmpty', queue);
            }
        }, timeout);
    }
}

export declare interface Player<OptionsData = any> {
    on<K extends keyof PlayerEvents = any>(event: K, listener: (...args: PlayerEvents<OptionsData>[K]) => void): this;
}<|MERGE_RESOLUTION|>--- conflicted
+++ resolved
@@ -62,13 +62,8 @@
         let guild = this.client.guilds.resolve(guildId);
         if(!guild)
             throw new DMPError(DMPErrors.INVALID_GUILD);
-<<<<<<< HEAD
-        if(this.hasQueue(guildId))
+        if(this.hasQueue(guildId) && !this.getQueue(guildId)?.destroyed)
             return this.getQueue(guildId) as Queue<D>;
-=======
-        if(this.hasQueue(guildId) && !this.getQueue(guildId)?.destroyed)
-            return this.getQueue(guildId) as Queue;
->>>>>>> e191f171
 
         let { data } = options;
         delete options.data;
