import { Client, Collection, Snowflake, VoiceState } from "discord.js";
import EventEmitter from "events";
import { DMPError, DMPErrors } from ".";
import { Queue } from "./managers/Queue";
import { PlayerOptions, DefaultPlayerOptions, PlayerEvents } from "./types/types";

export class Player extends EventEmitter {
    public client: Client;
    public queues: Collection<Snowflake, Queue> = new Collection();
    public options: PlayerOptions = DefaultPlayerOptions;

    /**
     * Player constructor
     * @param {Client} client
     * @param {PlayerOptions} [options={}]
     */
    constructor(client: Client, options: PlayerOptions = {}) {
        super();

        /**
         * Client object (discord.js)
         * @type {object}
         * @readonly
         */
        this.client = client;

        /**
         * Player options
         * @type {PlayerOptions}
         */
        this.options = Object.assign(
            {} as PlayerOptions,
            this.options,
            options
        );

        /**
         * Player queues
         * @type {Collection<Snowflake, Queue>}
         */
        this.queues = new Collection<Snowflake, Queue>();

        this.client.on('voiceStateUpdate',
            (oldState, newState) =>
                this._voiceUpdate(oldState, newState)
        );
    }

    /**
     * Creates the guild queue.
     * @param {Snowflake} guildId
     * @param {PlayerOptions} [options=this.options]
     * @returns {Queue}
     */
    createQueue(guildId: Snowflake, options: PlayerOptions & { data?: any } = this.options): Queue {
        options = Object.assign(
            {} as PlayerOptions,
            this.options,
            options
        )

        let guild = this.client.guilds.resolve(guildId);
        if(!guild)
            throw new DMPError(DMPErrors.INVALID_GUILD);
        if(this.hasQueue(guildId) && !this.getQueue(guildId)?.destroyed)
            return this.getQueue(guildId) as Queue;

        let { data } = options;
        delete options.data;
        const queue = new Queue(this, guild, options);
        queue.data = data;
        this.setQueue(guildId, queue);

        return queue as Queue;
    }

    /**
     * Check if the guild has a queue.
     * @param {Snowflake} guildId
     * @returns {boolean}
     */
    hasQueue(guildId: Snowflake): boolean {
        return !!this.queues.get(guildId);
    }

    /**
     * Gets the guild queue.
     * @param {Snowflake} guildId
     * @returns {?Queue}
     */
    getQueue(guildId: Snowflake): Queue|undefined {
        return this.queues.get(guildId);
    }

    /**
     * Deletes the guild queue.
     * @param {Snowflake} guildId
     * @param {Queue} queue
     * @returns {void}
     */
    setQueue(guildId: Snowflake, queue: Queue): void {
        this.queues.set(guildId, queue);
    }

    /**
     * Deletes the guild queue.
     * @param {Snowflake} guildId
     * @returns {void}
     */
    deleteQueue(guildId: Snowflake): void {
        this.queues.delete(guildId);
    }

    /**
     * Handle a Voice State Update
     * @private
     * @param {VoiceState} oldState
     * @param {VoiceState} newState
     * @returns {void}
     */
    _voiceUpdate(oldState: VoiceState, newState: VoiceState): void {
        let queue = this.queues.get(oldState.guild.id);
        if(!queue || !queue.connection)
            return;

        let { deafenOnJoin, leaveOnEmpty, timeout } = queue.options;

        if (!newState.channelId && this.client.user?.id === oldState.member?.id) {
            queue.destroy();
            return void this.emit('clientDisconnect', queue);
        } else if(deafenOnJoin && oldState.serverDeaf && !newState.serverDeaf) {
            this.emit('clientUndeafen', queue);
        }

        if (oldState.channelId === newState.channelId) return;
        if (!leaveOnEmpty || queue.connection.channel.members.size > 1) return;
        setTimeout(() => {
<<<<<<< HEAD
            if (queue!.connection!.channel.members.size > 1 || queue!.songs.length !== 0) return;
            queue!.destroy(true);
            this.emit('channelEmpty', queue);
=======
            if (queue!.connection.channel.members.size > 1) return;
            if (queue!.connection.channel.members.has(this.client.user!.id)) {
                queue!.destroy(true);
                this.emit('channelEmpty', queue);
            }
>>>>>>> f2d6dfac
        }, timeout);
    }
}

export declare interface Player {
    on<K extends keyof PlayerEvents>(event: K, listener: (...args: PlayerEvents[K]) => void): this;
}<|MERGE_RESOLUTION|>--- conflicted
+++ resolved
@@ -135,17 +135,11 @@
         if (oldState.channelId === newState.channelId) return;
         if (!leaveOnEmpty || queue.connection.channel.members.size > 1) return;
         setTimeout(() => {
-<<<<<<< HEAD
-            if (queue!.connection!.channel.members.size > 1 || queue!.songs.length !== 0) return;
-            queue!.destroy(true);
-            this.emit('channelEmpty', queue);
-=======
-            if (queue!.connection.channel.members.size > 1) return;
-            if (queue!.connection.channel.members.has(this.client.user!.id)) {
+            if (queue!.connection!.channel.members.size > 1) return;
+            if (queue!.connection!.channel.members.has(this.client.user!.id)) {
                 queue!.destroy(true);
                 this.emit('channelEmpty', queue);
             }
->>>>>>> f2d6dfac
         }, timeout);
     }
 }
